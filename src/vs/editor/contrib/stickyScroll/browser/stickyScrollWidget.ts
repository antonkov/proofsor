/*---------------------------------------------------------------------------------------------
 *  Copyright (c) Microsoft Corporation. All rights reserved.
 *  Licensed under the MIT License. See License.txt in the project root for license information.
 *--------------------------------------------------------------------------------------------*/

import * as dom from 'vs/base/browser/dom';
import { createTrustedTypesPolicy } from 'vs/base/browser/trustedTypes';
import { equals } from 'vs/base/common/arrays';
import { Disposable, DisposableStore } from 'vs/base/common/lifecycle';
import { ThemeIcon } from 'vs/base/common/themables';
import 'vs/css!./stickyScroll';
import { ICodeEditor, IOverlayWidget, IOverlayWidgetPosition } from 'vs/editor/browser/editorBrowser';
import { getColumnOfNodeOffset } from 'vs/editor/browser/viewParts/lines/viewLine';
import { EmbeddedCodeEditorWidget } from 'vs/editor/browser/widget/embeddedCodeEditorWidget';
import { EditorLayoutInfo, EditorOption, RenderLineNumbersType } from 'vs/editor/common/config/editorOptions';
import { Position } from 'vs/editor/common/core/position';
import { StringBuilder } from 'vs/editor/common/core/stringBuilder';
import { LineDecoration } from 'vs/editor/common/viewLayout/lineDecorations';
import { CharacterMapping, RenderLineInput, renderViewLine } from 'vs/editor/common/viewLayout/viewLineRenderer';
import { foldingCollapsedIcon, foldingExpandedIcon } from 'vs/editor/contrib/folding/browser/foldingDecorations';
import { FoldingModel } from 'vs/editor/contrib/folding/browser/foldingModel';

export class StickyScrollWidgetState {
	constructor(
		readonly startLineNumbers: number[],
		readonly endLineNumbers: number[],
		readonly lastLineRelativePosition: number,
		readonly showEndForLine: number | null = null
	) { }

	equals(other: StickyScrollWidgetState | undefined): boolean {
		return !!other
			&& this.lastLineRelativePosition === other.lastLineRelativePosition
			&& this.showEndForLine === other.showEndForLine
			&& equals(this.startLineNumbers, other.startLineNumbers)
			&& equals(this.endLineNumbers, other.endLineNumbers);
	}
}

const _ttPolicy = createTrustedTypesPolicy('stickyScrollViewLayer', { createHTML: value => value });
const STICKY_INDEX_ATTR = 'data-sticky-line-index';
const STICKY_IS_LINE_ATTR = 'data-sticky-is-line';
const STICKY_IS_LINE_NUMBER_ATTR = 'data-sticky-is-line-number';
const STICKY_IS_FOLDING_ICON_ATTR = 'data-sticky-is-folding-icon';

export class StickyScrollWidget extends Disposable implements IOverlayWidget {

	private readonly _foldingIconStore = new DisposableStore();
	private readonly _rootDomNode: HTMLElement = document.createElement('div');
	private readonly _lineNumbersDomNode: HTMLElement = document.createElement('div');
	private readonly _linesDomNodeScrollable: HTMLElement = document.createElement('div');
	private readonly _linesDomNode: HTMLElement = document.createElement('div');

	private _previousState: StickyScrollWidgetState | undefined;
	private _lineHeight: number = this._editor.getOption(EditorOption.lineHeight);
	private _stickyLines: RenderedStickyLine[] = [];
	private _lineNumbers: number[] = [];
	private _lastLineRelativePosition: number = 0;
	private _minContentWidthInPx: number = 0;
	private _isOnGlyphMargin: boolean = false;

	constructor(
		private readonly _editor: ICodeEditor
	) {
		super();

		this._lineNumbersDomNode.className = 'sticky-widget-line-numbers';
		this._lineNumbersDomNode.setAttribute('role', 'none');

		this._linesDomNode.className = 'sticky-widget-lines';
		this._linesDomNode.setAttribute('role', 'list');

		this._linesDomNodeScrollable.className = 'sticky-widget-lines-scrollable';
		this._linesDomNodeScrollable.appendChild(this._linesDomNode);

		this._rootDomNode.className = 'sticky-widget';
		this._rootDomNode.classList.toggle('peek', _editor instanceof EmbeddedCodeEditorWidget);
		this._rootDomNode.appendChild(this._lineNumbersDomNode);
		this._rootDomNode.appendChild(this._linesDomNodeScrollable);

		const updateScrollLeftPosition = () => {
			this._linesDomNode.style.left = this._editor.getOption(EditorOption.stickyScroll).scrollWithEditor ? `-${this._editor.getScrollLeft()}px` : '0px';
		};
		this._register(this._editor.onDidChangeConfiguration((e) => {
			if (e.hasChanged(EditorOption.stickyScroll)) {
				updateScrollLeftPosition();
			}
			if (e.hasChanged(EditorOption.lineHeight)) {
				this._lineHeight = this._editor.getOption(EditorOption.lineHeight);
			}
		}));
		this._register(this._editor.onDidScrollChange((e) => {
			if (e.scrollLeftChanged) {
				updateScrollLeftPosition();
			}
			if (e.scrollWidthChanged) {
				this._updateWidgetWidth();
			}
		}));
		this._register(this._editor.onDidChangeModel(() => {
			updateScrollLeftPosition();
			this._updateWidgetWidth();
		}));
		this._register(this._foldingIconStore);
		updateScrollLeftPosition();

		this._register(this._editor.onDidLayoutChange((e) => {
			this._updateWidgetWidth();
		}));
		this._updateWidgetWidth();
	}

	get lineNumbers(): number[] {
		return this._lineNumbers;
	}

	get lineNumberCount(): number {
		return this._lineNumbers.length;
	}

	getStickyLineForLine(lineNumber: number): RenderedStickyLine | undefined {
		return this._stickyLines.find(stickyLine => stickyLine.lineNumber === lineNumber);
	}

	getCurrentLines(): readonly number[] {
		return this._lineNumbers;
	}

	setState(state: StickyScrollWidgetState | undefined, foldingModel: FoldingModel | null, rebuildFromLine: number = Infinity): void {
		if (((!this._previousState && !state) || (this._previousState && this._previousState.equals(state)))
			&& rebuildFromLine === Infinity) {
			return;
		}
		this._previousState = state;
		const previousStickyLines = this._stickyLines;
		this._clearStickyWidget();
		if (!state || !this._editor._getViewModel()) {
			return;
		}
		const futureWidgetHeight = state.startLineNumbers.length * this._lineHeight + state.lastLineRelativePosition;

		if (futureWidgetHeight > 0) {
			this._lastLineRelativePosition = state.lastLineRelativePosition;
			const lineNumbers = [...state.startLineNumbers];
			if (state.showEndForLine !== null) {
				lineNumbers[state.showEndForLine] = state.endLineNumbers[state.showEndForLine];
			}
			this._lineNumbers = lineNumbers;
		} else {
			this._lastLineRelativePosition = 0;
			this._lineNumbers = [];
		}
		this._renderRootNode(previousStickyLines, foldingModel, rebuildFromLine);
	}

	private _updateWidgetWidth(): void {
		const layoutInfo = this._editor.getLayoutInfo();
		const lineNumbersWidth = layoutInfo.contentLeft;
		this._lineNumbersDomNode.style.width = `${lineNumbersWidth}px`;
		this._linesDomNodeScrollable.style.setProperty('--vscode-editorStickyScroll-scrollableWidth', `${this._editor.getScrollWidth() - layoutInfo.verticalScrollbarWidth}px`);
		this._rootDomNode.style.width = `${layoutInfo.width - layoutInfo.verticalScrollbarWidth}px`;
	}

	private _clearStickyWidget() {
		this._stickyLines = [];
		this._foldingIconStore.clear();
		dom.clearNode(this._lineNumbersDomNode);
		dom.clearNode(this._linesDomNode);
		this._rootDomNode.style.display = 'none';
	}

	private _useFoldingOpacityTransition(requireTransitions: boolean) {
		this._lineNumbersDomNode.style.setProperty('--vscode-editorStickyScroll-foldingOpacityTransition', `opacity ${requireTransitions ? 0.5 : 0}s`);
	}

	private _setFoldingIconsVisibility(allVisible: boolean) {
		for (const line of this._stickyLines) {
			const foldingIcon = line.foldingIcon;
			if (!foldingIcon) {
				continue;
			}
			foldingIcon.setVisible(allVisible ? true : foldingIcon.isCollapsed);
		}
	}

	private async _renderRootNode(previousStickyLines: RenderedStickyLine[], foldingModel: FoldingModel | null, rebuildFromLine: number = Infinity): Promise<void> {

		const layoutInfo = this._editor.getLayoutInfo();
		for (const [index, line] of this._lineNumbers.entries()) {
<<<<<<< HEAD
			const previousStickyLine = previousStickyLines[index];
			const stickyLine = (line >= rebuildFromLine || previousStickyLine?.lineNumber !== line)
				? this._renderChildNode(index, line, foldingModel, layoutInfo)
				: this._updateTopAndZIndexOfStickyLine(previousStickyLine);
			this._linesDomNode.appendChild(stickyLine.lineDomNode);
			this._lineNumbersDomNode.appendChild(stickyLine.lineNumberDomNode);
			this._stickyLines.push(stickyLine);
=======
			const renderedStickyLine = this._renderChildNode(index, line, layoutInfo, foldingModel);
			if (!renderedStickyLine) {
				continue;
			}
			this._linesDomNode.appendChild(renderedStickyLine.lineDomNode);
			this._lineNumbersDomNode.appendChild(renderedStickyLine.lineNumberDomNode);
			this._stickyLines.push(renderedStickyLine);
>>>>>>> a4f08120
		}
		if (foldingModel) {
			this._setFoldingHoverListeners();
			this._useFoldingOpacityTransition(!this._isOnGlyphMargin);
		}

		const widgetHeight: number = this._lineNumbers.length * this._lineHeight + this._lastLineRelativePosition;
		if (widgetHeight === 0) {
			this._clearStickyWidget();
			return;
		}
		this._rootDomNode.style.display = 'block';
		this._lineNumbersDomNode.style.height = `${widgetHeight}px`;
		this._linesDomNodeScrollable.style.height = `${widgetHeight}px`;
		this._rootDomNode.style.height = `${widgetHeight}px`;

		this._rootDomNode.style.marginLeft = '0px';
		this._updateMinContentWidth();
		this._editor.layoutOverlayWidget(this);
	}

	private _setFoldingHoverListeners(): void {
		const showFoldingControls: 'mouseover' | 'always' | 'never' = this._editor.getOption(EditorOption.showFoldingControls);
		if (showFoldingControls !== 'mouseover') {
			return;
		}
		this._foldingIconStore.add(dom.addDisposableListener(this._lineNumbersDomNode, dom.EventType.MOUSE_ENTER, (e) => {
			this._isOnGlyphMargin = true;
			this._setFoldingIconsVisibility(true);
		}));
		this._foldingIconStore.add(dom.addDisposableListener(this._lineNumbersDomNode, dom.EventType.MOUSE_LEAVE, () => {
			this._isOnGlyphMargin = false;
			this._useFoldingOpacityTransition(true);
			this._setFoldingIconsVisibility(false);

		}));
	}

<<<<<<< HEAD
	private _renderChildNode(index: number, line: number, foldingModel: FoldingModel | null, layoutInfo: EditorLayoutInfo): RenderedStickyLine {
=======
	private _renderChildNode(index: number, line: number, layoutInfo: EditorLayoutInfo, foldingModel: FoldingModel | null | undefined): RenderedStickyLine | undefined {
>>>>>>> a4f08120
		const viewModel = this._editor._getViewModel();
		if (!viewModel) {
			return;
		}
		const viewLineNumber = viewModel.coordinatesConverter.convertModelPositionToViewPosition(new Position(line, 1)).lineNumber;
		const lineRenderingData = viewModel!.getViewLineRenderingData(viewLineNumber);
		const lineNumberOption = this._editor.getOption(EditorOption.lineNumbers);

		let actualInlineDecorations: LineDecoration[];
		try {
			actualInlineDecorations = LineDecoration.filter(lineRenderingData.inlineDecorations, viewLineNumber, lineRenderingData.minColumn, lineRenderingData.maxColumn);
		} catch (err) {
			actualInlineDecorations = [];
		}

		const renderLineInput: RenderLineInput = new RenderLineInput(true, true, lineRenderingData.content,
			lineRenderingData.continuesWithWrappedLine,
			lineRenderingData.isBasicASCII, lineRenderingData.containsRTL, 0,
			lineRenderingData.tokens, actualInlineDecorations,
			lineRenderingData.tabSize, lineRenderingData.startVisibleColumn,
			1, 1, 1, 500, 'none', true, true, null
		);

		const sb = new StringBuilder(2000);
		const renderOutput = renderViewLine(renderLineInput, sb);

		let newLine;
		if (_ttPolicy) {
			newLine = _ttPolicy.createHTML(sb.build() as string);
		} else {
			newLine = sb.build();
		}

		const lineHTMLNode = document.createElement('span');
		lineHTMLNode.setAttribute(STICKY_INDEX_ATTR, String(index));
		lineHTMLNode.setAttribute(STICKY_IS_LINE_ATTR, '');
		lineHTMLNode.setAttribute('role', 'listitem');
		lineHTMLNode.tabIndex = 0;
		lineHTMLNode.className = 'sticky-line-content';
		lineHTMLNode.classList.add(`stickyLine${line}`);
		lineHTMLNode.style.lineHeight = `${this._lineHeight}px`;
		lineHTMLNode.innerHTML = newLine as string;

		const lineNumberHTMLNode = document.createElement('span');
		lineNumberHTMLNode.setAttribute(STICKY_INDEX_ATTR, String(index));
		lineNumberHTMLNode.setAttribute(STICKY_IS_LINE_NUMBER_ATTR, '');
		lineNumberHTMLNode.className = 'sticky-line-number';
		lineNumberHTMLNode.style.lineHeight = `${this._lineHeight}px`;
		const lineNumbersWidth = layoutInfo.contentLeft;
		lineNumberHTMLNode.style.width = `${lineNumbersWidth}px`;

		const innerLineNumberHTML = document.createElement('span');
		if (lineNumberOption.renderType === RenderLineNumbersType.On || lineNumberOption.renderType === RenderLineNumbersType.Interval && line % 10 === 0) {
			innerLineNumberHTML.innerText = line.toString();
		} else if (lineNumberOption.renderType === RenderLineNumbersType.Relative) {
			innerLineNumberHTML.innerText = Math.abs(line - this._editor.getPosition()!.lineNumber).toString();
		}
		innerLineNumberHTML.className = 'sticky-line-number-inner';
		innerLineNumberHTML.style.lineHeight = `${this._lineHeight}px`;
		innerLineNumberHTML.style.width = `${layoutInfo.lineNumbersWidth}px`;
		innerLineNumberHTML.style.paddingLeft = `${layoutInfo.lineNumbersLeft}px`;

		lineNumberHTMLNode.appendChild(innerLineNumberHTML);
		const foldingIcon = this._renderFoldingIconForLine(foldingModel, line);
		if (foldingIcon) {
			lineNumberHTMLNode.appendChild(foldingIcon.domNode);
		}

		this._editor.applyFontInfo(lineHTMLNode);
		this._editor.applyFontInfo(innerLineNumberHTML);


		lineNumberHTMLNode.style.lineHeight = `${this._lineHeight}px`;
		lineHTMLNode.style.lineHeight = `${this._lineHeight}px`;
		lineNumberHTMLNode.style.height = `${this._lineHeight}px`;
		lineHTMLNode.style.height = `${this._lineHeight}px`;

		const renderedLine = new RenderedStickyLine(index, line, lineHTMLNode, lineNumberHTMLNode, foldingIcon, renderOutput.characterMapping);
		return this._updateTopAndZIndexOfStickyLine(renderedLine);
	}

	private _updateTopAndZIndexOfStickyLine(stickyLine: RenderedStickyLine): RenderedStickyLine {
		const index = stickyLine.index;
		const lineHTMLNode = stickyLine.lineDomNode;
		const lineNumberHTMLNode = stickyLine.lineNumberDomNode;
		const isLastLine = index === this._lineNumbers.length - 1;

		const lastLineZIndex = '0';
		const intermediateLineZIndex = '1';
		lineHTMLNode.style.zIndex = isLastLine ? lastLineZIndex : intermediateLineZIndex;
		lineNumberHTMLNode.style.zIndex = isLastLine ? lastLineZIndex : intermediateLineZIndex;

		const lastLineTop = `${index * this._lineHeight + this._lastLineRelativePosition + (stickyLine.foldingIcon?.isCollapsed ? 1 : 0)}px`;
		const intermediateLineTop = `${index * this._lineHeight}px`;
		lineHTMLNode.style.top = isLastLine ? lastLineTop : intermediateLineTop;
		lineNumberHTMLNode.style.top = isLastLine ? lastLineTop : intermediateLineTop;
		return stickyLine;
	}

	private _renderFoldingIconForLine(foldingModel: FoldingModel | null, line: number): StickyFoldingIcon | undefined {
		const showFoldingControls: 'mouseover' | 'always' | 'never' = this._editor.getOption(EditorOption.showFoldingControls);
		if (!foldingModel || showFoldingControls === 'never') {
			return;
		}
		const foldingRegions = foldingModel.regions;
		const indexOfFoldingRegion = foldingRegions.findRange(line);
		const startLineNumber = foldingRegions.getStartLineNumber(indexOfFoldingRegion);
		const isFoldingScope = line === startLineNumber;
		if (!isFoldingScope) {
			return;
		}
		const isCollapsed = foldingRegions.isCollapsed(indexOfFoldingRegion);
		const foldingIcon = new StickyFoldingIcon(isCollapsed, startLineNumber, foldingRegions.getEndLineNumber(indexOfFoldingRegion), this._lineHeight);
		foldingIcon.setVisible(this._isOnGlyphMargin ? true : (isCollapsed || showFoldingControls === 'always'));
		foldingIcon.domNode.setAttribute(STICKY_IS_FOLDING_ICON_ATTR, '');
		return foldingIcon;
	}

	private _updateMinContentWidth() {
		this._minContentWidthInPx = 0;
		for (const stickyLine of this._stickyLines) {
			if (stickyLine.lineDomNode.scrollWidth > this._minContentWidthInPx) {
				this._minContentWidthInPx = stickyLine.lineDomNode.scrollWidth;
			}
		}
		this._minContentWidthInPx += this._editor.getLayoutInfo().verticalScrollbarWidth;
	}

	getId(): string {
		return 'editor.contrib.stickyScrollWidget';
	}

	getDomNode(): HTMLElement {
		return this._rootDomNode;
	}

	getPosition(): IOverlayWidgetPosition | null {
		return {
			preference: null
		};
	}

	getMinContentWidthInPx(): number {
		return this._minContentWidthInPx;
	}

	focusLineWithIndex(index: number) {
		if (0 <= index && index < this._stickyLines.length) {
			this._stickyLines[index].lineDomNode.focus();
		}
	}

	/**
	 * Given a leaf dom node, tries to find the editor position.
	 */
	getEditorPositionFromNode(spanDomNode: HTMLElement | null): Position | null {
		if (!spanDomNode || spanDomNode.children.length > 0) {
			// This is not a leaf node
			return null;
		}
		const renderedStickyLine = this._getRenderedStickyLineFromChildDomNode(spanDomNode);
		if (!renderedStickyLine) {
			return null;
		}
		const column = getColumnOfNodeOffset(renderedStickyLine.characterMapping, spanDomNode, 0);
		return new Position(renderedStickyLine.lineNumber, column);
	}

	getLineNumberFromChildDomNode(domNode: HTMLElement | null): number | null {
		return this._getRenderedStickyLineFromChildDomNode(domNode)?.lineNumber ?? null;
	}

	private _getRenderedStickyLineFromChildDomNode(domNode: HTMLElement | null): RenderedStickyLine | null {
		const index = this.getLineIndexFromChildDomNode(domNode);
		if (index === null || index < 0 || index >= this._stickyLines.length) {
			return null;
		}
		return this._stickyLines[index];
	}

	/**
	 * Given a child dom node, tries to find the line number attribute that was stored in the node.
	 * @returns the attribute value or null if none is found.
	 */
	getLineIndexFromChildDomNode(domNode: HTMLElement | null): number | null {
		const lineIndex = this._getAttributeValue(domNode, STICKY_INDEX_ATTR);
		return lineIndex ? parseInt(lineIndex, 10) : null;
	}

	/**
	 * Given a child dom node, tries to find if it is (contained in) a sticky line.
	 * @returns a boolean.
	 */
	isInStickyLine(domNode: HTMLElement | null): boolean {
		const isInLine = this._getAttributeValue(domNode, STICKY_IS_LINE_ATTR);
		return isInLine !== undefined;
	}

	/**
	 * Given a child dom node, tries to find if this dom node is (contained in) a sticky folding icon.
	 * @returns a boolean.
	 */
	isInFoldingIconDomNode(domNode: HTMLElement | null): boolean {
		const isInFoldingIcon = this._getAttributeValue(domNode, STICKY_IS_FOLDING_ICON_ATTR);
		return isInFoldingIcon !== undefined;
	}

	/**
	 * Given the dom node, finds if it or its parent sequence contains the given attribute.
	 * @returns the attribute value or undefined.
	 */
	private _getAttributeValue(domNode: HTMLElement | null, attribute: string): string | undefined {
		while (domNode && domNode !== this._rootDomNode) {
			const line = domNode.getAttribute(attribute);
			if (line !== null) {
				return line;
			}
			domNode = domNode.parentElement;
		}
		return;
	}
}

class RenderedStickyLine {
	constructor(
		public readonly index: number,
		public readonly lineNumber: number,
		public readonly lineDomNode: HTMLElement,
		public readonly lineNumberDomNode: HTMLElement,
		public readonly foldingIcon: StickyFoldingIcon | undefined,
		public readonly characterMapping: CharacterMapping
	) { }
}

class StickyFoldingIcon {

	public domNode: HTMLElement;

	constructor(
		public isCollapsed: boolean,
		public foldingStartLine: number,
		public foldingEndLine: number,
		public dimension: number
	) {
		this.domNode = document.createElement('div');
		this.domNode.style.width = `${dimension}px`;
		this.domNode.style.height = `${dimension}px`;
		this.domNode.className = ThemeIcon.asClassName(isCollapsed ? foldingCollapsedIcon : foldingExpandedIcon);
	}

	public setVisible(visible: boolean) {
		this.domNode.style.cursor = visible ? 'pointer' : 'default';
		this.domNode.style.opacity = visible ? '1' : '0';
	}
}<|MERGE_RESOLUTION|>--- conflicted
+++ resolved
@@ -187,23 +187,16 @@
 
 		const layoutInfo = this._editor.getLayoutInfo();
 		for (const [index, line] of this._lineNumbers.entries()) {
-<<<<<<< HEAD
 			const previousStickyLine = previousStickyLines[index];
 			const stickyLine = (line >= rebuildFromLine || previousStickyLine?.lineNumber !== line)
 				? this._renderChildNode(index, line, foldingModel, layoutInfo)
 				: this._updateTopAndZIndexOfStickyLine(previousStickyLine);
+			if (!stickyLine) {
+				return;
+			}
 			this._linesDomNode.appendChild(stickyLine.lineDomNode);
 			this._lineNumbersDomNode.appendChild(stickyLine.lineNumberDomNode);
 			this._stickyLines.push(stickyLine);
-=======
-			const renderedStickyLine = this._renderChildNode(index, line, layoutInfo, foldingModel);
-			if (!renderedStickyLine) {
-				continue;
-			}
-			this._linesDomNode.appendChild(renderedStickyLine.lineDomNode);
-			this._lineNumbersDomNode.appendChild(renderedStickyLine.lineNumberDomNode);
-			this._stickyLines.push(renderedStickyLine);
->>>>>>> a4f08120
 		}
 		if (foldingModel) {
 			this._setFoldingHoverListeners();
@@ -242,11 +235,7 @@
 		}));
 	}
 
-<<<<<<< HEAD
-	private _renderChildNode(index: number, line: number, foldingModel: FoldingModel | null, layoutInfo: EditorLayoutInfo): RenderedStickyLine {
-=======
-	private _renderChildNode(index: number, line: number, layoutInfo: EditorLayoutInfo, foldingModel: FoldingModel | null | undefined): RenderedStickyLine | undefined {
->>>>>>> a4f08120
+	private _renderChildNode(index: number, line: number, foldingModel: FoldingModel | null, layoutInfo: EditorLayoutInfo): RenderedStickyLine | undefined {
 		const viewModel = this._editor._getViewModel();
 		if (!viewModel) {
 			return;
